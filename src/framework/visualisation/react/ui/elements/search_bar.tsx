import { useMemo } from 'react'
import { Weak } from '../../../../helpers'
import { PropsUISearchBar } from '../../../../types/elements'
import _ from 'lodash'

<<<<<<< HEAD
export const SearchBar = ({ placeholder, debounce = 1000, onSearch }: Weak<PropsUISearchBar>): JSX.Element => {
=======
export const SearchBar = ({
  search,
  onSearch,
  placeholder
}: Weak<PropsUISearchBar>): JSX.Element => {
>>>>>>> f546a1f4
  function handleKeyPress (event: React.KeyboardEvent<HTMLInputElement>): void {
    if (event.key === 'Enter') {
      event.preventDefault()
    }
  }

  return (
    <form>
      <div className='flex flex-row '>
        <input
          className={`text-grey1  font-body pl-3 pr-3 w-full border-2 border-solid border-grey3 
          focus:outline-none focus:border-primary rounded-lg h-44px`}
          placeholder={placeholder || ''}
          // name="query"  // autcomplete popup is annoying
          type='search'
          value={search}
          onChange={(e) => onSearch(e.target.value)}
          onKeyPress={handleKeyPress}
        />
      </div>
    </form>
  )
}<|MERGE_RESOLUTION|>--- conflicted
+++ resolved
@@ -3,15 +3,11 @@
 import { PropsUISearchBar } from '../../../../types/elements'
 import _ from 'lodash'
 
-<<<<<<< HEAD
-export const SearchBar = ({ placeholder, debounce = 1000, onSearch }: Weak<PropsUISearchBar>): JSX.Element => {
-=======
 export const SearchBar = ({
   search,
   onSearch,
   placeholder
 }: Weak<PropsUISearchBar>): JSX.Element => {
->>>>>>> f546a1f4
   function handleKeyPress (event: React.KeyboardEvent<HTMLInputElement>): void {
     if (event.key === 'Enter') {
       event.preventDefault()
